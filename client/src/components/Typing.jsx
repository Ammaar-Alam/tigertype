--- conflicted
+++ resolved
@@ -3,10 +3,7 @@
 import { useSocket } from '../context/SocketContext';
 import playKeySound from './Sound.jsx';
 import './Settings.css';
-<<<<<<< HEAD
 import { useAuth } from '../context/AuthContext';
-=======
->>>>>>> 51baf154
 import './Typing.css';
 
 // Typing Tips shown before race countdown start
@@ -285,11 +282,7 @@
   // Prevents the user from unfocusing the input box
   // Modify the unfocusing prevention effect so that you can click on settings,
   // then autofocuses after closing the settings modal or clicking outside of it
-<<<<<<< HEAD
-  // Modify the unfocusing prevention effect so that you can click on settings,
-  // then autofocuses after closing the settings modal or clicking outside of it
-=======
->>>>>>> 51baf154
+
   useEffect(() => {
     const handleBodyClick = (e) => {
       const isSettingsClick = e.target.closest('.settings-modal') || 
@@ -495,9 +488,7 @@
     
     // Detect errors to trigger shake animation
     if (raceState.inProgress) {
-      const text = raceState.snippet?.text || '';
-<<<<<<< HEAD
-      
+      const text = raceState.snippet?.text || '';      
       // For timed tests, check if we need to get more words
       // Request when the user has typed about X% of the way through the text
       if (raceState.snippet?.is_timed_test && 
@@ -509,10 +500,6 @@
           wordCount: 15 // Request 1 more words
         });
       }
-      
-=======
-
->>>>>>> 51baf154
       // Prevent typing past the end of the snippet
       if (newInput.length >= text.length + 1) {
         return;
