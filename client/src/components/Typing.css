.typing-area {
  position: relative;
  inset: 0px;
  min-height: 12rem;
  flex-direction: column;
  margin-bottom: 1.5rem;
}

.stats {
  display: flex;
  justify-content: center;
  gap: 2rem;
  margin-bottom: 1rem;
  background-color: #1e1e1e;
  padding: 0.8rem 1.5rem;
  border-radius: 8px;
  box-shadow: 0 2px 6px rgba(0, 0, 0, 0.15);
  border: 1px solid rgba(245, 128, 37, 0.1);
}

.stat-item {
  display: flex;
  flex-direction: column;
  align-items: center;
}

.stat-label {
  font-size: 0.8rem;
  color: #aaa;
  margin-bottom: 0.2rem;
}

.stat-value {
  font-size: 1.2rem;
  font-weight: bold;
  color: #F58025;
}

.snippet-display {
  background-color: #1e1e1e;
  padding: 2rem;
  border-radius: 8px;
  font-size: 1.2rem;
  line-height: 1.8;
  white-space: pre-wrap;
  position: relative;
  min-height: 150px;
  letter-spacing: 0.5px;
  border-left: 4px solid #F58025;
  margin-bottom: 1rem;
  font-family: 'Fira Code', monospace;
  box-shadow: 0 2px 8px rgba(0, 0, 0, 0.2);
  border: 1px solid rgba(245, 128, 37, 0.1);
  color: rgba(255, 255, 255, 0.325);
  font-family: 'Fira Code', monospace;
  text-align: justify;
}

.typing-input-container {
  position: fixed;
  inset: 0px;
<<<<<<< HEAD
  width: 100%;
=======
>>>>>>> 452d7bba
}

.typing-input-container input {
  width: 100%;
  padding: 1rem;
  background-color: #2a2a2a;
  border: none;
  border-radius: 8px;
  color: white;
  font-family: 'Fira Code', monospace;
}

.progress-container {
  margin-top: 2rem;
  display: flex;
  flex-direction: column;
  gap: 0.8rem;
}

.progress-bar {
  height: 30px;
  background-color: #1e1e1e;
  border-radius: 15px;
  overflow: hidden;
  position: relative;
  box-shadow: inset 0 2px 5px rgba(0, 0, 0, 0.2);
}

.progress-fill {
  height: 100%;
  background-color: #F58025;
  border-radius: 15px;
  transition: width 0.3s ease-out;
}

.progress-label {
  position: absolute;
  right: 10px;
  top: 5px;
  color: white;
  font-weight: bold;
  text-shadow: 0 1px 2px rgba(0, 0, 0, 0.5);
}

.correct {
  color: rgba(128, 239, 128, 0.55);
}

.incorrect {
  color: rgba(255, 65, 47, 0.55);
  background-color: rgba(255,116,108, 0.10);
  text-decoration: underline wavy rgba(255, 65, 47, 0.55);
}

.current {
  background-color: #3a506b;
  border-radius: 2px;
  color: white;
  animation: blink 1s infinite;
}
  
@keyframes blink {
  0%, 100% { opacity: 1; }
  50% { opacity: 0.7; }
}

/* Responsive styles */
@media (max-width: 768px) {
  .snippet-display {
    font-size: 1rem;
    padding: 1.5rem;
  }
  
  .typing-input-container input {
    font-size: 1rem;
    padding: 0.8rem;
  }
  
  .stats {
    padding: 0.6rem 1rem;
    gap: 1.5rem;
  }
}<|MERGE_RESOLUTION|>--- conflicted
+++ resolved
@@ -59,10 +59,6 @@
 .typing-input-container {
   position: fixed;
   inset: 0px;
-<<<<<<< HEAD
-  width: 100%;
-=======
->>>>>>> 452d7bba
 }
 
 .typing-input-container input {
