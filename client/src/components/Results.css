.results-container {
    display: flex;
    flex-direction: column;
    align-items: center;
    padding: 2rem;
<<<<<<< HEAD
=======
    background-color: var(--secondary-color);
>>>>>>> 51baf154
    border-radius: 8px;
    min-height: 350px; /* change to be more responsive later */
    width: 100%;
    position: relative;
    top: -10vh;
  }
  
  .results-container h2 {
    color: #F58025;
    margin-top: 0;
    margin-bottom: 1.5rem;
    font-size: 1.8rem;
  }
  
  /* Winner Showcase Styles */
  .winner-showcase {
    display: flex;
    flex-direction: row;
    align-items: center;
    justify-content: flex-start;
    margin-bottom: 2rem;
    padding: 2rem;
    background-color: rgba(245, 128, 37, 0.1);
    border-radius: 12px;
    width: 100%;
    position: relative;
    border: 1px solid rgba(245, 128, 37, 0.3);
    box-shadow: 0 4px 20px rgba(0, 0, 0, 0.2);
  }
  
  @media (max-width: 768px) {
    .winner-showcase {
      flex-direction: column;
      text-align: center;
    }
    
    .winner-avatar {
      margin-right: 0;
      margin-bottom: 1.5rem;
    }
    
    .winner-details {
      align-items: center;
    }
    
    .winner-stats {
      border-left: none;
      padding-left: 0;
      border-top: 3px solid rgba(245, 128, 37, 0.4);
      padding-top: 0.5rem;
    }
  }
  
  .winner-avatar {
    width: 150px;
    height: 150px;
    border-radius: 50%;
    overflow: hidden;
    border: 4px solid #F58025;
    margin-right: 2.5rem;
    flex-shrink: 0;
    box-shadow: 0 4px 15px rgba(0, 0, 0, 0.3);
    background-color: #1a1a1a;
    cursor: pointer;
    transition: transform 0.2s ease, border-color 0.2s ease;
  }
  
  .winner-avatar:hover {
    transform: scale(1.05);
    border-color: #ff9d5c;
  }
  
  .winner-avatar img {
    width: 100%;
    height: 100%;
    object-fit: cover;
  }
  
  .winner-details {
    display: flex;
    flex-direction: column;
    align-items: flex-start;
  }
  
  .winner-header {
    display: flex;
    align-items: center;
    margin-bottom: 1rem;
  }
  
  .winner-trophy {
    font-size: 2.5rem;
    margin-right: 1rem;
    color: #F58025;
  }
  
  .winner-trophy i {
    font-size: 2.5rem;
  }
  
  .winner-netid {
    font-size: 1.8rem;
    font-weight: bold;
    color: #fff;
  }
  
  .winner-stats {
    display: flex;
    flex-direction: column;
    gap: 0.7rem;
    padding-left: 0.5rem;
    border-left: 3px solid rgba(245, 128, 37, 0.4);
  }
  
  .winner-wpm, .winner-accuracy, .winner-time {
    display: flex;
    align-items: center;
  }
  
  .winner-wpm::before, .winner-accuracy::before, .winner-time::before {
    content: "";
    display: inline-block;
    width: 8px;
    height: 8px;
    border-radius: 50%;
    margin-right: 10px;
  }
  
  .winner-wpm::before {
    background-color: #F58025;
  }
  
  .winner-accuracy::before {
    background-color: #4caf50;
  }
  
  .winner-time::before {
    background-color: #2196f3;
  }
  
  .winner-wpm {
    font-size: 1.2rem;
    font-weight: bold;
    color: #F58025;
  }
  
  .winner-accuracy {
    font-size: 1.1rem;
    color: #4caf50;
  }
  
  .winner-time {
    font-size: 1.1rem;
    color: #2196f3;
  }
  
  /* Results List Styles */
  .results-list {
    width: 100%;
    margin-bottom: 2rem;
    flex-grow: 1;
    overflow-y: auto;
    border-radius: 8px;
    background-color: #2a2a2a;
  }
  
  .result-item {
    display: flex;
    align-items: center;
    padding: 1rem;
    border-bottom: 1px solid rgba(255, 255, 255, 0.1);
  }
  
  .result-item:last-child {
    border-bottom: none;
  }
  
  .current-user {
    background-color: rgba(245, 128, 37, 0.1);
    border-left: 3px solid #F58025;
  }
  
  .result-rank {
    font-weight: bold;
    width: 50px;
    color: #F58025;
  }
  
  .result-player {
    display: flex;
    align-items: center;
    flex-grow: 1;
    gap: 1rem;
  }
  
  .result-avatar {
    width: 36px;
    height: 36px;
    border-radius: 50%;
    overflow: hidden;
    border: 2px solid #3a3a3a;
    background-color: #1e1e1e;
    cursor: pointer;
    transition: transform 0.2s ease, border-color 0.2s ease;
  }
  
  .result-avatar:hover {
    transform: scale(1.05);
    border-color: #F58025;
  }
  
  .result-avatar img {
    width: 100%;
    height: 100%;
    object-fit: cover;
  }
  
  .result-netid {
    font-weight: 600;
    color: #fff;
  }
  
  .result-stats {
    display: flex;
    gap: 1rem;
    margin-left: auto;
  }
  
  .result-wpm {
    min-width: 100px;
    text-align: right;
    color: #F58025;
    font-weight: bold;
  }
  
  .result-accuracy, .result-time {
    min-width: 80px;
    text-align: right;
    color: #ccc;
  }
  
  /* Practice results container - simplified */
  .practice-results {
    max-width: 500px;
    display: flex;
    flex-direction: column;
<<<<<<< HEAD
    background-color: #222222;
    border-radius: 12px;
    box-shadow: 0 8px 24px rgba(0, 0, 0, 0.3);
    overflow: hidden;
    border: 1px solid rgba(245, 128, 37, 0.2);
    position: relative;
    z-index: 5;
=======
>>>>>>> 51baf154
    align-items: center;
  }
  
  /* Hide the Practice Results heading as it's redundant with the main Results heading */
  .practice-results h3 {
    display: none;
  }
  
  /* Practice result stat items - now vertical layout */
  .practice-results .stat-item {
    display: flex;
    flex-direction: column;
    align-items: center;
    justify-content: center;
    padding: 1rem 1.25rem;
    border-bottom: 1px solid rgba(255, 255, 255, 0.08);
    transition: background-color 0.2s ease;
    box-sizing: border-box;
    text-align: center;
    max-width: -webkit-fill-available;
    width: -webkit-fill-available;
  }
  
  .practice-results .stat-item:hover {
    background-color: rgba(255, 255, 255, 0.03);
  }
  
  .practice-results .stat-item:last-child {
    border-bottom: none;
  }
  
  .practice-results .stat-label {
    font-weight: bold;
    font-size: 1rem;
    color: rgba(255, 255, 255, 0.85);
    display: flex;
    align-items: center;
    justify-content: center;
    margin-bottom: 0.5rem;
    text-align: center;
  }
  
  .practice-results .stat-label i {
    margin-right: 8px;
    font-size: 1.1rem;
    color: #F58025;
  }
  
  .practice-results .stat-value {
    color: #F58025;
    font-weight: bold;
    font-size: 1.5rem;
    text-shadow: 0 1px 2px rgba(0, 0, 0, 0.3);
  }
  
  .back-btn {
    padding: 0.7rem 2rem;
    background-color: #F58025;
    color: white;
    border: none;
    border-radius: 8px;
    cursor: pointer;
    font-size: 1rem;
    font-weight: 600;
    transition: all 0.2s ease;
    box-shadow: 0 4px 12px rgba(245, 128, 37, 0.3);
    margin-top: 1rem;
    width: 200px;
  }
  
  .back-btn:hover {
    background-color: #ff9d5c;
    transform: translateY(-2px);
    box-shadow: 0 6px 14px rgba(245, 128, 37, 0.4);
  }
  
  .back-btn:active {
    transform: translateY(0);
    box-shadow: 0 2px 8px rgba(245, 128, 37, 0.3);
  }

  /* Keyboard shortcuts - better spacing */
  .keyboard-shortcuts {
    margin: 0;
    text-align: center;
    padding: 0.85rem;
    background-color: rgba(30, 30, 30, 0.6);
    border-top: 1px solid rgba(255, 255, 255, 0.08);
  }

  .keyboard-shortcuts p {
    color: rgba(255, 255, 255, 0.7);
    margin: 0;
    font-size: 0.9rem;
  }
  
  .keyboard-shortcuts kbd {
    background-color: #333;
    border: 1px solid #555;
    border-radius: 4px;
    box-shadow: 0 2px 0 #222;
    padding: 2px 6px;
    font-family: monospace;
    font-size: 0.85em;
    color: #F58025;
    margin: 0 3px;
    display: inline-block;
    font-weight: 600;
  }
  
  .keyboard-shortcuts kbd:hover {
    background-color: #3a3a3a;
  }
  
  /* Leaderboard button - improved spacing and visibility */
  .leaderboard-shortcut-btn {
    display: flex; 
    align-items: center;
    justify-content: center;
    gap: 8px; 
    width: calc(100% - 2.5rem); 
    margin: 0.75rem auto 1.25rem;
    padding: 0.85rem 1rem;
    background-color: #3a3a3a;
    color: #ccc;
    border: none;
    border-radius: 8px;
    cursor: pointer;
    font-size: 0.95rem;
    font-weight: 600;
    transition: all 0.2s ease;
    box-shadow: 0 2px 6px rgba(0, 0, 0, 0.2);
  }

  .leaderboard-shortcut-btn:hover {
    background-color: #F58025;
    color: white;
    transform: translateY(-1px);
    box-shadow: 0 4px 10px rgba(245, 128, 37, 0.3);
  }

  .leaderboard-shortcut-btn i {
    font-size: 1.1em;
  }
  
  /* Highlight highest value */
  .stat-value.highlight {
    color: #ffc107;
    position: relative;
  }
  
  .stat-value.highlight::after {
    content: '🏆';
    position: absolute;
    font-size: 0.9rem;
    right: -25px;
    top: 4px;
  }

  /* Avatar Modal Styles */
  .avatar-modal-overlay {
    position: fixed;
    top: 0;
    left: 0;
    right: 0;
    bottom: 0;
    background-color: rgba(0, 0, 0, 0.85);
    display: flex;
    justify-content: center;
    align-items: center;
    z-index: 1000;
    backdrop-filter: blur(8px);
    animation: fadeIn 0.25s ease-out;
  }

  @keyframes fadeIn {
    from { opacity: 0; }
    to { opacity: 1; }
  }

  .avatar-modal {
    background-color: #2a2a2a;
    border-radius: 12px;
    box-shadow: 0 15px 35px rgba(0, 0, 0, 0.6);
    position: relative;
    max-width: 90%;
    animation: scaleIn 0.3s cubic-bezier(0.18, 0.89, 0.32, 1.28);
    border: 2px solid #3a3a3a;
    overflow: hidden;
  }

  @keyframes scaleIn {
    from { transform: scale(0.85); opacity: 0; }
    to { transform: scale(1); opacity: 1; }
  }

  .avatar-modal-close {
    position: absolute;
    top: 15px;
    right: 15px;
    width: 36px;
    height: 36px;
    background-color: rgba(0, 0, 0, 0.6);
    border: none;
    border-radius: 50%;
    color: white;
    font-size: 28px;
    line-height: 28px;
    cursor: pointer;
    z-index: 10;
    display: flex;
    justify-content: center;
    align-items: center;
    transition: all 0.2s ease;
    padding: 0;
    box-shadow: 0 2px 5px rgba(0, 0, 0, 0.3);
  }

  .avatar-modal-close:hover {
    background-color: rgba(245, 128, 37, 0.9);
    transform: scale(1.1);
  }

  .avatar-modal-content {
    display: flex;
    flex-direction: column;
    align-items: center;
    padding: 30px;
  }

  .avatar-modal-image {
    width: auto;
    height: auto;
    max-width: 500px;
    max-height: 500px;
    border-radius: 12px;
    box-shadow: 0 8px 25px rgba(0, 0, 0, 0.4);
    object-fit: contain;
    border: 3px solid #F58025;
    background-color: #1a1a1a;
    transition: transform 0.3s ease;
  }

  .avatar-modal-name {
    margin-top: 20px;
    color: white;
    font-size: 1.4rem;
    font-weight: 600;
    text-align: center;
    background-color: rgba(30, 30, 30, 0.9);
    padding: 10px 25px;
    border-radius: 25px;
    letter-spacing: 0.5px;
    box-shadow: 0 4px 12px rgba(0, 0, 0, 0.25);
    border: 1px solid rgba(245, 128, 37, 0.3);
  }

  /* Loading results state */
  .loading-results {
    display: flex;
    flex-direction: column;
    align-items: center;
    justify-content: center;
    padding: 2rem 1rem;
    text-align: center;
  }

  .loading-results p {
    margin-top: 0.75rem;
    color: rgba(255, 255, 255, 0.7);
    font-size: 1rem;
  }

  .spinner-border.text-orange {
    color: #F58025;
    width: 2.5rem;
    height: 2.5rem;
  }<|MERGE_RESOLUTION|>--- conflicted
+++ resolved
@@ -3,10 +3,7 @@
     flex-direction: column;
     align-items: center;
     padding: 2rem;
-<<<<<<< HEAD
-=======
     background-color: var(--secondary-color);
->>>>>>> 51baf154
     border-radius: 8px;
     min-height: 350px; /* change to be more responsive later */
     width: 100%;
@@ -253,7 +250,6 @@
     max-width: 500px;
     display: flex;
     flex-direction: column;
-<<<<<<< HEAD
     background-color: #222222;
     border-radius: 12px;
     box-shadow: 0 8px 24px rgba(0, 0, 0, 0.3);
@@ -261,8 +257,6 @@
     border: 1px solid rgba(245, 128, 37, 0.2);
     position: relative;
     z-index: 5;
-=======
->>>>>>> 51baf154
     align-items: center;
   }
   
